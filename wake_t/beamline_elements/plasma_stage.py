--- conflicted
+++ resolved
@@ -75,13 +75,8 @@
         length: float,
         density: Union[float, Callable[[float], float]],
         wakefield_model: Optional[str] = 'simple_blowout',
-<<<<<<< HEAD
         bunch_pusher: Optional[str] = 'boris',
-        dt_bunch: Optional[Union[float, int]] = 'auto',
-=======
-        bunch_pusher: Optional[str] = 'rk4',
         dt_bunch: Optional[DtBunchType] = 'auto',
->>>>>>> 42d38120
         n_out: Optional[int] = 1,
         name: Optional[str] = 'Plasma stage',
         external_fields: Optional[List[Field]] = [],
