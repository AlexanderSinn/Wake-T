from typing import Optional, Union, List

import scipy.constants as ct

from wake_t.diagnostics import OpenPMDDiagnostics
from wake_t.tracking.tracker import Tracker
from wake_t.fields.base import Field
from wake_t.particles.particle_bunch import ParticleBunch


class FieldElement():
    """
    Generic class for any beamline element based on field tracking.

    Parameters
    ----------
    length : float or str
        Length of the plasma stage in m.
    dt_bunch : float, str or list of float and str
        The time step for evolving the particle bunches. An adaptive time
        step can be used if this parameter is set to ``'auto'`` and a
        ``auto_dt_bunch`` function is provided. A list of values can
        also be provided. In this case, the list should have the same order as
        the list of bunches given to the ``track`` method.
    bunch_pusher : str
        The pusher used to evolve the particle bunches in time within
        the specified fields. Possible values are ``'rk4'`` (Runge-Kutta
        method of 4th order) or ``'boris'`` (Boris method).
    n_out : int
        Number of times along the stage in which the particle distribution
        should be returned (A list with all output bunches is returned
        after tracking).
    name : str
        Name of the plasma stage. This is only used for displaying the
        progress bar during tracking. By default, ``'field element'``.
    fields : list
        List of Fields that will be applied to the particle bunches.
    auto_dt_bunch : callable, optional
        Function used to determine the adaptive time step for bunches in
        which the time step is set to ``'auto'``. The function should take
        solely a ``ParticleBunch`` as argument.

    """

    def __init__(
        self,
        length: float,
<<<<<<< HEAD
        dt_bunch: Union[float, str],
        bunch_pusher: Optional[str] = 'boris',
=======
        dt_bunch: Union[float, str, List[Union[float, str]]],
        bunch_pusher: Optional[str] = 'rk4',
>>>>>>> 42d38120
        n_out: Optional[int] = 1,
        name: Optional[str] = 'field element',
        fields: Optional[List[Field]] = [],
        auto_dt_bunch: Optional[str] = None
    ) -> None:
        self.length = length
        self.bunch_pusher = bunch_pusher
        self.dt_bunch = dt_bunch
        self.n_out = n_out
        self.name = name
        self.fields = fields
        self.auto_dt_bunch = auto_dt_bunch

    def track(
        self,
        bunches: Optional[Union[ParticleBunch, List[ParticleBunch]]] = [],
        opmd_diag: Optional[Union[bool, OpenPMDDiagnostics]] = False,
        diag_dir: Optional[str] = None
    ) -> Union[List[ParticleBunch], List[List[ParticleBunch]]]:
        """
        Track bunch through element.

        Parameters
        ----------
        bunches : ParticleBunch or list of ParticleBunch
            Particle bunches to be tracked.
        opmd_diag : bool or OpenPMDDiagnostics
            Determines whether to write simulation diagnostics to disk (i.e.
            particle distributions and fields). The output is written to
            HDF5 files following the openPMD standard. The number of outputs
            the `n_out` value. It is also possible to provide an already
            existing OpenPMDDiagnostics instance instead of a boolean value.
        diag_dir : str
            Directory into which the openPMD output will be written. By default
            this is a 'diags' folder in the current directory. Only needed if
            `opmd_diag=True`.

        Returns
        -------
        A list of size 'n_out' containing the bunch distribution at each step.

        """
        # Make sure `bunches` and `dt_bunch` are lists.
        if not isinstance(bunches, list):
            bunches = [bunches]
        if not isinstance(self.dt_bunch, list):
            dt_bunch = [self.dt_bunch] * len(bunches)
        else:
            n_dt, n_bunches = len(self.dt_bunch), len(bunches)
            if n_dt != n_bunches:
                raise ValueError(
                    f'The number of time steps in `dt_bunch` ({n_dt}) '
                    f'does not match the number of bunches ({n_bunches}).'
                )
            dt_bunch = self.dt_bunch

        # Create diagnostics instance.
        if type(opmd_diag) is not OpenPMDDiagnostics and opmd_diag:
            opmd_diag = OpenPMDDiagnostics(write_dir=diag_dir)
        elif not opmd_diag:
            opmd_diag = None

        # Create tracker.
        tracker = Tracker(
            t_final=self.length/ct.c,
            bunches=bunches,
            dt_bunches=dt_bunch,
            fields=self.fields,
            n_diags=self.n_out,
            opmd_diags=opmd_diag,
            bunch_pusher=self.bunch_pusher,
            auto_dt_bunch_f=self.auto_dt_bunch,
            section_name=self.name
        )

        # Do tracking.
        bunch_list = tracker.do_tracking()

        # If only tracking one bunch, do not return list of lists.
        if len(bunch_list) == 1:
            bunch_list = bunch_list[0]

        return bunch_list<|MERGE_RESOLUTION|>--- conflicted
+++ resolved
@@ -45,13 +45,8 @@
     def __init__(
         self,
         length: float,
-<<<<<<< HEAD
-        dt_bunch: Union[float, str],
+        dt_bunch: Union[float, str, List[Union[float, str]]],
         bunch_pusher: Optional[str] = 'boris',
-=======
-        dt_bunch: Union[float, str, List[Union[float, str]]],
-        bunch_pusher: Optional[str] = 'rk4',
->>>>>>> 42d38120
         n_out: Optional[int] = 1,
         name: Optional[str] = 'field element',
         fields: Optional[List[Field]] = [],
